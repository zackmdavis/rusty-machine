//! Neural Network module
//!
//! Contains implementation of simple feed forward neural network.
//!
//! # Usage
//!
//! ```
//! use rusty_machine::learning::nnet::NeuralNet;
//! use rusty_machine::linalg::matrix::Matrix;
//! use rusty_machine::learning::SupModel;
//!
//! let inputs = Matrix::new(5,3, vec![1.,1.,1.,2.,2.,2.,3.,3.,3.,
//! 								4.,4.,4.,5.,5.,5.,]);
//! let targets = Matrix::new(5,3, vec![1.,0.,0.,0.,1.,0.,0.,0.,1.,
//! 									0.,0.,1.,0.,0.,1.]);
//!
//! let layers = &[3,5,11,7,3];
//! let mut model = NeuralNet::default(layers);
//!
//! model.train(&inputs, &targets);
//!
//! let test_inputs = Matrix::new(2,3, vec![1.5,1.5,1.5,5.1,5.1,5.1]);
//!
//! model.predict(&test_inputs);
//! ```
//!
//! The neural networks are specified via a criterion - similar to [Torch](https://github.com/torch/nn/blob/master/doc/criterion.md).
//! The criterions combine an activation function and a cost function.
//!
//! You can define your own criterion by implementing the `Criterion`
//! trait with a concrete ActivationFunc and CostFunc.

use linalg::matrix::Matrix;
use learning::SupModel;
use learning::toolkit::activ_fn;
use learning::toolkit::activ_fn::ActivationFunc;
use learning::toolkit::cost_fn;
use learning::toolkit::cost_fn::CostFunc;
use learning::optim::{Optimizable, OptimAlgorithm};
use learning::optim::grad_desc::StochasticGD;

use rand::{Rng, thread_rng};

/// Neural Network struct
pub struct NeuralNet<'a, T: Criterion> {
    layer_sizes: &'a [usize],
    weights: Vec<f64>,
    gd: StochasticGD,
    criterion: T,
}

impl<'a> NeuralNet<'a, BCECriterion> {
    /// Creates a neural network with the specified layer sizes.
    ///
    /// Uses the default settings (gradient descent and sigmoid activation function).
    ///
    /// # Examples
    ///
    /// ```
    /// use rusty_machine::learning::nnet::NeuralNet;
    ///
    /// // Create a neural net with 4 layers, 3 neurons in each.
    /// let layers = &[3; 4];
    /// let mut net = NeuralNet::default(layers);
    /// ```
    pub fn default(layer_sizes: &[usize]) -> NeuralNet<BCECriterion> {
        NeuralNet {
            layer_sizes: layer_sizes,
            weights: NeuralNet::<BCECriterion>::create_weights(layer_sizes),
            gd: StochasticGD::default(),
            criterion: BCECriterion,
        }
    }
}
impl<'a, T: Criterion> NeuralNet<'a, T> {
    /// Create a new neural network with the specified layer sizes.
    ///
    /// The layer sizes slice should include the input, hidden layers, and output layer sizes.
    /// The type of activation function must be specified.
    ///
    /// Currently defaults to simple batch Gradient Descent for optimization.
    ///
    /// # Examples
    ///
    /// ```
    /// use rusty_machine::learning::nnet::BCECriterion;
    /// use rusty_machine::learning::nnet::NeuralNet;
    ///
    /// // Create a neural net with 4 layers, 3 neurons in each.
    /// let layers = &[3; 4];
    /// let mut net = NeuralNet::new(layers, BCECriterion);
    /// ```
    pub fn new(layer_sizes: &[usize], criterion: T) -> NeuralNet<T> {
        NeuralNet {
            layer_sizes: layer_sizes,
            weights: NeuralNet::<T>::create_weights(layer_sizes),
            gd: StochasticGD::default(),
            criterion: criterion,
        }
    }

    /// Creates initial weights for all neurons in the network.
    fn create_weights(layer_sizes: &[usize]) -> Vec<f64> {
        let total_layers = layer_sizes.len();

        let mut layers = Vec::new();

<<<<<<< HEAD
        for l in 0..total_layers - 1 {
            capacity += (layer_sizes[l] + 1) * layer_sizes[l + 1]
        }

        let mut layers = Vec::with_capacity(capacity);

        for l in 0..total_layers - 1 {
            layers.append(&mut NeuralNet::<T>::initialize_weights(layer_sizes[l] + 1,
                                                                  layer_sizes[l + 1]));
=======
        for (l, item) in layer_sizes.iter().enumerate().take(total_layers - 1) {
            layers.append(&mut NeuralNet::<T>::initialize_weights(item + 1,
                                                             layer_sizes[l + 1]));
>>>>>>> c31b140c
        }
        layers.shrink_to_fit();

        layers
    }

    /// Initializes the weights for a single layer in the network.
    fn initialize_weights(l_in: usize, l_out: usize) -> Vec<f64> {
        let mut weights = Vec::with_capacity(l_in * l_out);
        let eps_init = (6f64 / (l_in + l_out) as f64).sqrt();

        let mut rng = thread_rng();

        for _i in 0..l_in * l_out {
            let w = (rng.gen_range(0f64, 1f64) * 2f64 * eps_init) - eps_init;
            weights.push(w);
        }

        weights
    }

    /// Gets matrix of weights between specified layer and forward layer for the weights.
    fn get_layer_weights(&self, weights: &[f64], idx: usize) -> Matrix<f64> {
        assert!(idx < self.layer_sizes.len() - 1);

        // Check that the weights are the right size.
        let mut full_size = 0usize;
        for l in 0..self.layer_sizes.len() - 1 {
            full_size += (self.layer_sizes[l] + 1) * self.layer_sizes[l + 1];
        }

        assert_eq!(full_size, weights.len());

        let mut start = 0usize;

        for l in 0..idx {
            start += (self.layer_sizes[l] + 1) * self.layer_sizes[l + 1]
        }

        let capacity = (self.layer_sizes[idx] + 1) * self.layer_sizes[idx + 1];

        let mut layer_weights = Vec::with_capacity((self.layer_sizes[idx] + 1) *
                                                   self.layer_sizes[idx + 1]);
        unsafe {
            for i in start..start + capacity {
                layer_weights.push(*weights.get_unchecked(i));
            }
        }

        Matrix::new(self.layer_sizes[idx] + 1,
                    self.layer_sizes[idx + 1],
                    layer_weights)

    }

    /// Gets matrix of weights between specified layer and forward layer.
    ///
    /// # Examples
    ///
    /// ```
    /// use rusty_machine::learning::nnet::NeuralNet;
    ///
    /// // Create a neural net with 4 layers, 3 neurons in each.
    /// let layers = &[3; 4];
    /// let mut net = NeuralNet::default(layers);
    ///
    /// let w = &net.get_net_weights(2);
    ///
    /// // We add a bias term to the weight matrix
    /// assert_eq!(w.rows(), 4);
    /// assert_eq!(w.cols(), 3);
    /// ```
    pub fn get_net_weights(&self, idx: usize) -> Matrix<f64> {
        self.get_layer_weights(&self.weights[..], idx)
    }

    // Get the matrix of weights without the bias terms.
    // fn get_regular_weights(&self, weights: &[f64]) -> Vec<f64> {
    // let mut reg_weights = Vec::new();
    //
    // Check that the weights are the right size.
    // let mut start = 0usize;
    // for l in 0..self.layer_sizes.len() - 1 {
    //
    // for i in 0..self.layer_sizes[l] {
    // for j in 0..self.layer_sizes[l + 1] {
    // reg_weights.push(weights[start + j*(1+self.layer_sizes[l]) + 1 + i] )
    // }
    // }
    //
    // start += (self.layer_sizes[l]+1) * self.layer_sizes[l + 1];
    // }
    //
    // reg_weights
    // }
    //

    /// Compute the gradient using the back propagation algorithm.
    fn compute_grad(&self,
                    weights: &[f64],
                    inputs: &Matrix<f64>,
                    targets: &Matrix<f64>)
                    -> (f64, Vec<f64>) {
        assert_eq!(inputs.cols(), self.layer_sizes[0]);

        let mut forward_weights = Vec::with_capacity(self.layer_sizes.len() - 1);
        let mut activations = Vec::with_capacity(self.layer_sizes.len());

        let net_data = Matrix::ones(inputs.rows(), 1).hcat(inputs);

        activations.push(net_data.clone());

        // Forward propagation
        {
            let mut z = net_data * self.get_layer_weights(weights, 0);
            forward_weights.push(z.clone());

            for l in 1..self.layer_sizes.len() - 1 {
                let mut a = self.criterion.activate(z.clone());
                let ones = Matrix::ones(a.rows(), 1);

                a = ones.hcat(&a);

                activations.push(a.clone());
                z = a * self.get_layer_weights(weights, l);
                forward_weights.push(z.clone());
            }

            activations.push(self.criterion.activate(z));
        }

        let mut deltas = Vec::with_capacity(self.layer_sizes.len() - 1);
        // Backward propagation
        {
            let z = forward_weights[self.layer_sizes.len() - 2].clone();
            let g = self.criterion.grad_activ(z);

            // Take GRAD_cost to compute this delta.
            let mut delta = self.criterion
                                .cost_grad(&activations[self.layer_sizes.len() - 1], targets)
                                .elemul(&g);

            deltas.push(delta.clone());

            for l in (1..self.layer_sizes.len() - 1).rev() {
                let mut z = forward_weights[l - 1].clone();
                let ones = Matrix::ones(z.rows(), 1);
                z = ones.hcat(&z);

                let g = self.criterion.grad_activ(z);
                delta = (delta * self.get_layer_weights(weights, l).transpose()).elemul(&g);

                let non_one_rows = &(1..delta.cols()).collect::<Vec<usize>>()[..];
                delta = delta.select_cols(non_one_rows);
                deltas.push(delta.clone());
            }
        }

        let mut grad = Vec::with_capacity(self.layer_sizes.len() - 1);
        let mut capacity = 0;

        for (l, activ_item) in activations.iter().enumerate().take(self.layer_sizes.len() - 1) {
            let g = deltas[self.layer_sizes.len() - 2 - l].transpose() * activ_item;
            capacity += g.cols() * g.rows();
            grad.push(g / (inputs.rows() as f64));
        }

        let mut gradients = Vec::with_capacity(capacity);

        for g in grad {
            gradients.append(&mut g.into_vec());
        }
        (self.criterion.cost(&activations[activations.len() - 1], targets),
         gradients)
    }

    /// Forward propagation of the model weights to get the outputs.
    fn forward_prop(&self, inputs: &Matrix<f64>) -> Matrix<f64> {
        assert_eq!(inputs.cols(), self.layer_sizes[0]);

        let net_data = Matrix::ones(inputs.rows(), 1).hcat(inputs);

        let mut z = net_data * self.get_net_weights(0);
        let mut a = self.criterion.activate(z.clone());

        for l in 1..self.layer_sizes.len() - 1 {
            let ones = Matrix::ones(a.rows(), 1);
            a = ones.hcat(&a);
            z = a * self.get_net_weights(l);
            a = self.criterion.activate(z.clone());
        }

        a
    }
}

impl<'a, T: Criterion> Optimizable for NeuralNet<'a, T> {
    type Inputs = Matrix<f64>;
	type Targets = Matrix<f64>;

    /// Compute the gradient of the neural network.
    fn compute_grad(&self,
                    params: &[f64],
                    inputs: &Matrix<f64>,
                    targets: &Matrix<f64>)
                    -> (f64, Vec<f64>) {
        self.compute_grad(params, inputs, targets)
    }
}

impl<'a, T: Criterion> SupModel<Matrix<f64>, Matrix<f64>> for NeuralNet<'a, T> {
    /// Predict neural network output using forward propagation.
    fn predict(&self, inputs: &Matrix<f64>) -> Matrix<f64> {
        self.forward_prop(inputs)
    }

    /// Train the model using gradient optimization and back propagation.
    fn train(&mut self, inputs: &Matrix<f64>, targets: &Matrix<f64>) {
        let start = self.weights.clone();
        let optimal_w = self.gd.optimize(self, &start[..], inputs, targets);
        self.weights = optimal_w;
    }
}

/// Criterion for Neural Networks
///
/// Specifies an activation function and a cost function.
pub trait Criterion {
    /// The activation function for the criterion.
    type ActFunc: ActivationFunc;
    /// The cost function for the criterion.
    type Cost: CostFunc<Matrix<f64>>;

    /// The activation function applied to a matrix.
    fn activate(&self, mat: Matrix<f64>) -> Matrix<f64> {
        mat.apply(&Self::ActFunc::func)
    }

    /// The gradient of the activation function applied to a matrix.
    fn grad_activ(&self, mat: Matrix<f64>) -> Matrix<f64> {
        mat.apply(&Self::ActFunc::func_grad)
    }

    /// The cost function.
    ///
    /// Returns a scalar cost.
    fn cost(&self, outputs: &Matrix<f64>, targets: &Matrix<f64>) -> f64 {
        Self::Cost::cost(outputs, targets)
    }

    /// The gradient of the cost function.
    ///
    /// Returns a matrix of cost gradients.
    fn cost_grad(&self, outputs: &Matrix<f64>, targets: &Matrix<f64>) -> Matrix<f64> {
        Self::Cost::grad_cost(outputs, targets)
    }
}

/// The binary cross entropy criterion.
///
/// Uses the Sigmoid activation function and the
/// cross entropy error.
pub struct BCECriterion;

impl Criterion for BCECriterion {
    type ActFunc = activ_fn::Sigmoid;
    type Cost = cost_fn::CrossEntropyError;
}

/// The mean squared error criterion.
///
/// Uses the Linear activation function and the
/// mean squared error.
pub struct MSECriterion;

impl Criterion for MSECriterion {
    type ActFunc = activ_fn::Linear;
    type Cost = cost_fn::MeanSqError;
}<|MERGE_RESOLUTION|>--- conflicted
+++ resolved
@@ -105,21 +105,9 @@
 
         let mut layers = Vec::new();
 
-<<<<<<< HEAD
-        for l in 0..total_layers - 1 {
-            capacity += (layer_sizes[l] + 1) * layer_sizes[l + 1]
-        }
-
-        let mut layers = Vec::with_capacity(capacity);
-
-        for l in 0..total_layers - 1 {
-            layers.append(&mut NeuralNet::<T>::initialize_weights(layer_sizes[l] + 1,
-                                                                  layer_sizes[l + 1]));
-=======
         for (l, item) in layer_sizes.iter().enumerate().take(total_layers - 1) {
             layers.append(&mut NeuralNet::<T>::initialize_weights(item + 1,
                                                              layer_sizes[l + 1]));
->>>>>>> c31b140c
         }
         layers.shrink_to_fit();
 
